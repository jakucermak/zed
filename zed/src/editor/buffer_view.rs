--- conflicted
+++ resolved
@@ -2421,17 +2421,6 @@
                     &[DisplayPoint::new(1, 0)..DisplayPoint::new(1, 0)]
                 );
 
-<<<<<<< HEAD
-    #[test]
-    fn test_backspace() {
-        App::test((), |app| {
-            let buffer = app.add_model(|_| {
-                Buffer::new(0, "one two three\nfour five six\nseven eight nine\nten\n")
-            });
-            let settings = settings::channel(&app.font_cache()).unwrap().1;
-            let (_, view) =
-                app.add_window(|ctx| BufferView::for_buffer(buffer.clone(), None, settings, ctx));
-=======
                 view.move_up(&(), ctx);
                 assert_eq!(
                     view.selection_ranges(ctx.as_ref()),
@@ -2469,14 +2458,14 @@
             });
         });
     }
->>>>>>> aa2a2ece
 
     #[test]
     fn test_beginning_end_of_line() {
         App::test((), |app| {
-            let buffer = app.add_model(|ctx| Buffer::new(0, "abc\n  def", ctx));
+            let buffer = app.add_model(|_| Buffer::new(0, "abc\n  def"));
             let settings = settings::channel(&app.font_cache()).unwrap().1;
-            let (_, view) = app.add_window(|ctx| BufferView::for_buffer(buffer, settings, ctx));
+            let (_, view) =
+                app.add_window(|ctx| BufferView::for_buffer(buffer, None, settings, ctx));
             view.update(app, |view, ctx| {
                 view.select_display_ranges(
                     &[
@@ -2602,10 +2591,11 @@
     #[test]
     fn test_prev_next_word_boundary() {
         App::test((), |app| {
-            let buffer = app
-                .add_model(|ctx| Buffer::new(0, "use std::str::{foo, bar}\n\n  {baz.qux()}", ctx));
+            let buffer =
+                app.add_model(|_| Buffer::new(0, "use std::str::{foo, bar}\n\n  {baz.qux()}"));
             let settings = settings::channel(&app.font_cache()).unwrap().1;
-            let (_, view) = app.add_window(|ctx| BufferView::for_buffer(buffer, settings, ctx));
+            let (_, view) =
+                app.add_window(|ctx| BufferView::for_buffer(buffer, None, settings, ctx));
             view.update(app, |view, ctx| {
                 view.select_display_ranges(
                     &[
@@ -2784,16 +2774,12 @@
     #[test]
     fn test_backspace() {
         App::test((), |app| {
-            let buffer = app.add_model(|ctx| {
-                Buffer::new(
-                    0,
-                    "one two three\nfour five six\nseven eight nine\nten\n",
-                    ctx,
-                )
+            let buffer = app.add_model(|_| {
+                Buffer::new(0, "one two three\nfour five six\nseven eight nine\nten\n")
             });
             let settings = settings::channel(&app.font_cache()).unwrap().1;
             let (_, view) =
-                app.add_window(|ctx| BufferView::for_buffer(buffer.clone(), settings, ctx));
+                app.add_window(|ctx| BufferView::for_buffer(buffer.clone(), None, settings, ctx));
 
             view.update(app, |view, ctx| {
                 view.select_display_ranges(
@@ -2821,16 +2807,12 @@
     #[test]
     fn test_delete() {
         App::test((), |app| {
-            let buffer = app.add_model(|ctx| {
-                Buffer::new(
-                    0,
-                    "one two three\nfour five six\nseven eight nine\nten\n",
-                    ctx,
-                )
+            let buffer = app.add_model(|_| {
+                Buffer::new(0, "one two three\nfour five six\nseven eight nine\nten\n")
             });
             let settings = settings::channel(&app.font_cache()).unwrap().1;
             let (_, view) =
-                app.add_window(|ctx| BufferView::for_buffer(buffer.clone(), settings, ctx));
+                app.add_window(|ctx| BufferView::for_buffer(buffer.clone(), None, settings, ctx));
 
             view.update(app, |view, ctx| {
                 view.select_display_ranges(
@@ -2859,8 +2841,9 @@
     fn test_delete_line() {
         App::test((), |app| {
             let settings = settings::channel(&app.font_cache()).unwrap().1;
-            let buffer = app.add_model(|ctx| Buffer::new(0, "abc\ndef\nghi\n", ctx));
-            let (_, view) = app.add_window(|ctx| BufferView::for_buffer(buffer, settings, ctx));
+            let buffer = app.add_model(|_| Buffer::new(0, "abc\ndef\nghi\n"));
+            let (_, view) =
+                app.add_window(|ctx| BufferView::for_buffer(buffer, None, settings, ctx));
             view.update(app, |view, ctx| {
                 view.select_display_ranges(
                     &[
@@ -2883,8 +2866,9 @@
             );
 
             let settings = settings::channel(&app.font_cache()).unwrap().1;
-            let buffer = app.add_model(|ctx| Buffer::new(0, "abc\ndef\nghi\n", ctx));
-            let (_, view) = app.add_window(|ctx| BufferView::for_buffer(buffer, settings, ctx));
+            let buffer = app.add_model(|_| Buffer::new(0, "abc\ndef\nghi\n"));
+            let (_, view) =
+                app.add_window(|ctx| BufferView::for_buffer(buffer, None, settings, ctx));
             view.update(app, |view, ctx| {
                 view.select_display_ranges(
                     &[DisplayPoint::new(2, 0)..DisplayPoint::new(0, 1)],
@@ -2905,8 +2889,9 @@
     fn test_duplicate_line() {
         App::test((), |app| {
             let settings = settings::channel(&app.font_cache()).unwrap().1;
-            let buffer = app.add_model(|ctx| Buffer::new(0, "abc\ndef\nghi\n", ctx));
-            let (_, view) = app.add_window(|ctx| BufferView::for_buffer(buffer, settings, ctx));
+            let buffer = app.add_model(|_| Buffer::new(0, "abc\ndef\nghi\n"));
+            let (_, view) =
+                app.add_window(|ctx| BufferView::for_buffer(buffer, None, settings, ctx));
             view.update(app, |view, ctx| {
                 view.select_display_ranges(
                     &[
@@ -2935,8 +2920,9 @@
             );
 
             let settings = settings::channel(&app.font_cache()).unwrap().1;
-            let buffer = app.add_model(|ctx| Buffer::new(0, "abc\ndef\nghi\n", ctx));
-            let (_, view) = app.add_window(|ctx| BufferView::for_buffer(buffer, settings, ctx));
+            let buffer = app.add_model(|_| Buffer::new(0, "abc\ndef\nghi\n"));
+            let (_, view) =
+                app.add_window(|ctx| BufferView::for_buffer(buffer, None, settings, ctx));
             view.update(app, |view, ctx| {
                 view.select_display_ranges(
                     &[
@@ -3106,9 +3092,10 @@
     #[test]
     fn test_select_all() {
         App::test((), |app| {
-            let buffer = app.add_model(|ctx| Buffer::new(0, "abc\nde\nfgh", ctx));
+            let buffer = app.add_model(|_| Buffer::new(0, "abc\nde\nfgh"));
             let settings = settings::channel(&app.font_cache()).unwrap().1;
-            let (_, view) = app.add_window(|ctx| BufferView::for_buffer(buffer, settings, ctx));
+            let (_, view) =
+                app.add_window(|ctx| BufferView::for_buffer(buffer, None, settings, ctx));
             view.update(app, |b, ctx| b.select_all(&(), ctx));
             assert_eq!(
                 view.read(app).selection_ranges(app.as_ref()),
